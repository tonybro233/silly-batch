--- conflicted
+++ resolved
@@ -12,11 +12,7 @@
 
     <groupId>io.github.tonybro233</groupId>
     <artifactId>sillybatch</artifactId>
-<<<<<<< HEAD
-    <version>1.1</version>
-=======
-    <version>1.2-SNAPSHOT</version>
->>>>>>> 5401589e
+    <version>1.2</version>
 
     <name>Silly Batch</name>
     <description>Simple batch framework for java</description>
