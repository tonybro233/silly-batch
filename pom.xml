<?xml version="1.0" encoding="UTF-8"?>
<project xmlns="http://maven.apache.org/POM/4.0.0"
         xmlns:xsi="http://www.w3.org/2001/XMLSchema-instance"
         xsi:schemaLocation="http://maven.apache.org/POM/4.0.0 http://maven.apache.org/xsd/maven-4.0.0.xsd">
    <modelVersion>4.0.0</modelVersion>

    <parent>
        <groupId>org.sonatype.oss</groupId>
        <artifactId>oss-parent</artifactId>
        <version>9</version>
    </parent>

    <groupId>io.github.tonybro233</groupId>
    <artifactId>sillybatch</artifactId>
<<<<<<< HEAD
    <version>1.3</version>
=======
    <version>1.4-SNAPSHOT</version>
>>>>>>> da0f04f5

    <name>Silly Batch</name>
    <description>Simple batch framework for java</description>

    <scm>
        <url>git@github.com:tonybro233/silly-batch.git</url>
        <connection>scm:git:git@github.com:tonybro233/silly-batch.git</connection>
        <developerConnection>scm:git:git@github.com:tonybro233/silly-batch.git</developerConnection>
        <tag>HEAD</tag>
    </scm>

    <developers>
        <developer>
            <name>tony</name>
            <email>x2040052@126.com</email>
        </developer>
    </developers>

    <licenses>
        <license>
            <name>MIT License</name>
            <url>http://opensource.org/licenses/mit-license.php</url>
        </license>
    </licenses>

    <properties>
        <encoding>UTF-8</encoding>
        <java.source>1.8</java.source>
        <java.target>1.8</java.target>

        <slf4j.version>1.7.29</slf4j.version>
        <junit.version>4.12</junit.version>
    </properties>

    <profiles>
        <profile>
            <id>sonatype-oss-release</id>
            <properties>
                <project.version>1.0</project.version>
            </properties>

            <build>
                <plugins>
                    <plugin>
                        <groupId>org.apache.maven.plugins</groupId>
                        <artifactId>maven-javadoc-plugin</artifactId>
                        <version>2.9.1</version>
                        <configuration>
                            <additionalparam>-Xdoclint:none</additionalparam>
                            <aggregate>true</aggregate>
                            <charset>UTF-8</charset>
                            <encoding>UTF-8</encoding>
                            <docencoding>UTF-8</docencoding>
                        </configuration>
                        <executions>
                            <execution>
                                <id>attach-javadocs</id>
                                <goals>
                                    <goal>jar</goal>
                                </goals>
                            </execution>
                        </executions>
                    </plugin>
                </plugins>
            </build>
        </profile>
    </profiles>

    <dependencies>

        <!--log-->
        <dependency>
            <groupId>org.slf4j</groupId>
            <artifactId>slf4j-api</artifactId>
            <version>${slf4j.version}</version>
        </dependency>

        <!--test-->
        <dependency>
            <groupId>junit</groupId>
            <artifactId>junit</artifactId>
            <version>${junit.version}</version>
            <scope>test</scope>
        </dependency>

    </dependencies>

    <build>
        <plugins>
            <plugin>
                <groupId>org.apache.maven.plugins</groupId>
                <artifactId>maven-compiler-plugin</artifactId>
                <version>3.1</version>
                <configuration>
                    <source>${java.source}</source>
                    <target>${java.target}</target>
                    <encoding>${encoding}</encoding>
                </configuration>
            </plugin>
        </plugins>
    </build>

</project><|MERGE_RESOLUTION|>--- conflicted
+++ resolved
@@ -12,11 +12,7 @@
 
     <groupId>io.github.tonybro233</groupId>
     <artifactId>sillybatch</artifactId>
-<<<<<<< HEAD
-    <version>1.3</version>
-=======
-    <version>1.4-SNAPSHOT</version>
->>>>>>> da0f04f5
+    <version>1.4</version>
 
     <name>Silly Batch</name>
     <description>Simple batch framework for java</description>
